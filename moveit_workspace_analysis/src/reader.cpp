/*********************************************************************
* Software License Agreement (BSD License)
*
*  Copyright (c) 2013, Willow Garage, Inc.
*  All rights reserved.
*
*  Redistribution and use in source and binary forms, with or without
*  modification, are permitted provided that the following conditions
*  are met:
*
*   * Redistributions of source code must retain the above copyright
*     notice, this list of conditions and the following disclaimer.
*   * Redistributions in binary form must reproduce the above
*     copyright notice, this list of conditions and the following
*     disclaimer in the documentation and/or other materials provided
*     with the distribution.
*   * Neither the name of Willow Garage, Inc. nor the names of its
*     contributors may be used to endorse or promote products derived
*     from this software without specific prior written permission.
*
*  THIS SOFTWARE IS PROVIDED BY THE COPYRIGHT HOLDERS AND CONTRIBUTORS
*  "AS IS" AND ANY EXPRESS OR IMPLIED WARRANTIES, INCLUDING, BUT NOT
*  LIMITED TO, THE IMPLIED WARRANTIES OF MERCHANTABILITY AND FITNESS
*  FOR A PARTICULAR PURPOSE ARE DISCLAIMED. IN NO EVENT SHALL THE
*  COPYRIGHT OWNER OR CONTRIBUTORS BE LIABLE FOR ANY DIRECT, INDIRECT,
*  INCIDENTAL, SPECIAL, EXEMPLARY, OR CONSEQUENTIAL DAMAGES (INCLUDING,
*  BUT NOT LIMITED TO, PROCUREMENT OF SUBSTITUTE GOODS OR SERVICES;
*  LOSS OF USE, DATA, OR PROFITS; OR BUSINESS INTERRUPTION) HOWEVER
*  CAUSED AND ON ANY THEORY OF LIABILITY, WHETHER IN CONTRACT, STRICT
*  LIABILITY, OR TORT (INCLUDING NEGLIGENCE OR OTHERWISE) ARISING IN
*  ANY WAY OUT OF THE USE OF THIS SOFTWARE, EVEN IF ADVISED OF THE
*  POSSIBILITY OF SUCH DAMAGE.
*********************************************************************/

/* Author: Sachin Chitta */

#include <moveit/workspace_analysis/workspace_analysis.h>
#include <visualization_msgs/Marker.h>

int main(int argc, char **argv)
{
  ros::init (argc, argv, "workspace_analysis_reader");
  ros::AsyncSpinner spinner(1);
  spinner.start();

  /*Get some ROS params */
  ros::NodeHandle node_handle("~");
  std::string filename;
  if (!node_handle.getParam("filename", filename))
    ROS_FATAL("No filename to read from");

  moveit_workspace_analysis::WorkspaceMetrics metrics;

  ROS_INFO("Reading from file: %s", filename.c_str());

  if(!filename.empty())
    if(!metrics.readFromFile(filename, 4))
      ROS_INFO("Could not read from file");
    else
      ROS_INFO("Read file");


  /*  std::string filename_new = filename+"1";
  if(!filename_new.empty())
    if(!metrics.writeToFile(filename_new))
      ROS_INFO("Could not write to file");
  */
  ros::Publisher display_publisher = node_handle.advertise<visualization_msgs::Marker>("workspace", 1, true);
  // visualization_msgs::Marker marker = metrics.getMarker(0.02, 0, "me");
<<<<<<< HEAD
  visualization_msgs::Marker marker = metrics.getDensityMarker(0.05, 0, "me");
=======
  
  bool smooth_colors;
  node_handle.param("smooth_colors",smooth_colors,true);
  
  visualization_msgs::Marker marker = metrics.getDensityMarker(0.02, 0, "me",smooth_colors);
>>>>>>> a9ef36b6
  marker.header.frame_id = metrics.frame_id_;
  marker.header.stamp = ros::Time::now();
  display_publisher.publish(marker);
  sleep(20.0);

  ros::shutdown();
  return 0;
}<|MERGE_RESOLUTION|>--- conflicted
+++ resolved
@@ -66,16 +66,11 @@
       ROS_INFO("Could not write to file");
   */
   ros::Publisher display_publisher = node_handle.advertise<visualization_msgs::Marker>("workspace", 1, true);
-  // visualization_msgs::Marker marker = metrics.getMarker(0.02, 0, "me");
-<<<<<<< HEAD
-  visualization_msgs::Marker marker = metrics.getDensityMarker(0.05, 0, "me");
-=======
   
   bool smooth_colors;
   node_handle.param("smooth_colors",smooth_colors,true);
   
   visualization_msgs::Marker marker = metrics.getDensityMarker(0.02, 0, "me",smooth_colors);
->>>>>>> a9ef36b6
   marker.header.frame_id = metrics.frame_id_;
   marker.header.stamp = ros::Time::now();
   display_publisher.publish(marker);
