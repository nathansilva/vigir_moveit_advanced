--- conflicted
+++ resolved
@@ -65,19 +65,19 @@
     if(!metrics.writeToFile(filename_new))
       ROS_INFO("Could not write to file");
   */
-<<<<<<< HEAD
+  /* Old ViGIR code
   ros::Publisher display_publisher = node_handle.advertise<visualization_msgs::Marker>("workspace", 1, true);  
   visualization_msgs::Marker marker = metrics.getMarker(0.015, 0, "me");
   marker.header.frame_id = metrics.frame_id_;  
   marker.header.stamp = ros::Time::now();  
   display_publisher.publish(marker);
-  sleep(20.0);  
-=======
+  sleep(20.0);
+  */
+  
   ros::Publisher display_publisher = node_handle.advertise<visualization_msgs::Marker>("workspace", 1, true);
   
   bool smooth_colors;
   node_handle.param("smooth_colors",smooth_colors,true);
->>>>>>> a5e66c4f
   
   visualization_msgs::Marker marker = metrics.getDensityMarker(0.02, 0, "me",smooth_colors);
   marker.header.frame_id = metrics.frame_id_;
