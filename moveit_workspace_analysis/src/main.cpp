--- conflicted
+++ resolved
@@ -136,11 +136,6 @@
   while(!quat_file.eof())
   {
     geometry_msgs::Quaternion temp_quat;
-    quat_file >> temp_quat.x >> temp_quat.y >> temp_quat.z >> temp_quat.w ;
-<<<<<<< HEAD
-=======
-    // std::cout << temp_quat << std::endl;
->>>>>>> a9ef36b6
     orientations.push_back(temp_quat);
   }
   
